--- conflicted
+++ resolved
@@ -67,7 +67,7 @@
 	github.com/godbus/dbus v0.0.0-20190726142602-4481cbc300e2 // indirect
 	github.com/gogo/googleapis v1.4.1 // indirect
 	github.com/gogo/protobuf v1.3.2 // indirect
-	github.com/golang/glog v1.0.0 // indirect
+	github.com/golang/glog v1.1.0 // indirect
 	github.com/golang/protobuf v1.5.3 // indirect
 	github.com/golang/snappy v0.0.4 // indirect
 	github.com/google/btree v1.1.2 // indirect
@@ -128,12 +128,8 @@
 	github.com/tidwall/btree v1.6.0 // indirect
 	github.com/zondax/hid v0.9.1 // indirect
 	github.com/zondax/ledger-go v0.14.1 // indirect
-<<<<<<< HEAD
 	go.etcd.io/bbolt v1.3.6 // indirect
-	golang.org/x/crypto v0.8.0 // indirect
-=======
 	golang.org/x/crypto v0.9.0 // indirect
->>>>>>> c1ceb3bd
 	golang.org/x/exp v0.0.0-20230321023759-10a507213a29 // indirect
 	golang.org/x/net v0.10.0 // indirect
 	golang.org/x/sys v0.8.0 // indirect

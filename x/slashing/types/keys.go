package types

import (
	"encoding/binary"

	sdk "github.com/cosmos/cosmos-sdk/types"
	"github.com/cosmos/cosmos-sdk/types/address"
	"github.com/cosmos/cosmos-sdk/types/kv"
)

const (
	// ModuleName is the name of the module
	ModuleName = "slashing"

	// StoreKey is the store key string for slashing
	StoreKey = ModuleName

	// RouterKey is the message route for slashing
	RouterKey = ModuleName

	// MissedBlockBitmapChunkSize defines the chunk size, in number of bits, of a
	// validator missed block bitmap. Chunks are used to reduce the storage and
	// write overhead of IAVL nodes. The total size of the bitmap is roughly in
	// the range [0, SignedBlocksWindow) where each bit represents a block. A
	// validator's IndexOffset modulo the SignedBlocksWindow is used to retrieve
	// the chunk in that bitmap range. Once the chunk is retrieved, the same index
	// is used to check or flip a bit, where if a bit is set, it indicates the
	// validator missed that block.
	//
	// For a bitmap of N items, i.e. a validator's signed block window, the amount
	// of write complexity per write with a factor of f being the overhead of
	// IAVL being un-optimized, i.e. 2-4, is as follows:
	//
	// ChunkSize + (f * 256 <IAVL leaf hash>) + 256 * log_2(N / ChunkSize)
	//
	// As for the storage overhead, with the same factor f, it is as follows:
	// (N - 256) + (N / ChunkSize) * (512 * f)
	MissedBlockBitmapChunkSize = 1024 // 2^10 bits
)

// Keys for slashing store
// Items are stored with the following key: values
//
// - 0x01<consAddrLen (1 Byte)><consAddress_Bytes>: ValidatorSigningInfo
//
// - 0x02<consAddrLen (1 Byte)><consAddress_Bytes><chunk_index>: bitmap_chunk
//
// - 0x03<accAddrLen (1 Byte)><accAddr_Bytes>: cryptotypes.PubKey

var (
<<<<<<< HEAD
	ParamsKey                             = []byte{0x00} // Prefix for params key
	ValidatorSigningInfoKeyPrefix         = []byte{0x01} // Prefix for signing info
	ValidatorMissedBlockBitArrayKeyPrefix = []byte{0x02} // Prefix for missed block bit array
	AddrPubkeyRelationKeyPrefix           = []byte{0x03} // Prefix for address-pubkey relation
	RotatedConsKeyIndex                   = []byte{0x04} // prefix for rotated cons address to new cons address
=======
	ParamsKey                           = []byte{0x00} // Prefix for params key
	ValidatorSigningInfoKeyPrefix       = []byte{0x01} // Prefix for signing info
	ValidatorMissedBlockBitmapKeyPrefix = []byte{0x02} // Prefix for missed block bitmap
	AddrPubkeyRelationKeyPrefix         = []byte{0x03} // Prefix for address-pubkey relation
>>>>>>> d94db7ef
)

// ValidatorSigningInfoKey - stored by *Consensus* address (not operator address)
func ValidatorSigningInfoKey(v sdk.ConsAddress) []byte {
	return append(ValidatorSigningInfoKeyPrefix, address.MustLengthPrefix(v.Bytes())...)
}

// ValidatorSigningInfoAddress - extract the address from a validator signing info key
func ValidatorSigningInfoAddress(key []byte) (v sdk.ConsAddress) {
	// Remove prefix and address length.
	kv.AssertKeyAtLeastLength(key, 3)
	addr := key[2:]

	return sdk.ConsAddress(addr)
}

// ValidatorMissedBlockBitmapPrefixKey returns the key prefix for a validator's
// missed block bitmap.
func ValidatorMissedBlockBitmapPrefixKey(v sdk.ConsAddress) []byte {
	return append(ValidatorMissedBlockBitmapKeyPrefix, address.MustLengthPrefix(v.Bytes())...)
}

// ValidatorMissedBlockBitmapKey returns the key for a validator's missed block
// bitmap chunk.
func ValidatorMissedBlockBitmapKey(v sdk.ConsAddress, chunkIndex int64) []byte {
	bz := make([]byte, 8)
	binary.LittleEndian.PutUint64(bz, uint64(chunkIndex))

	return append(ValidatorMissedBlockBitmapPrefixKey(v), bz...)
}

// AddrPubkeyRelationKey gets pubkey relation key used to get the pubkey from the address
func AddrPubkeyRelationKey(addr []byte) []byte {
	return append(AddrPubkeyRelationKeyPrefix, address.MustLengthPrefix(addr)...)
}

func GetKeyRotatedConsKey(addr []byte) []byte {
	return append(RotatedConsKeyIndex, addr...)
}<|MERGE_RESOLUTION|>--- conflicted
+++ resolved
@@ -48,18 +48,11 @@
 // - 0x03<accAddrLen (1 Byte)><accAddr_Bytes>: cryptotypes.PubKey
 
 var (
-<<<<<<< HEAD
-	ParamsKey                             = []byte{0x00} // Prefix for params key
-	ValidatorSigningInfoKeyPrefix         = []byte{0x01} // Prefix for signing info
-	ValidatorMissedBlockBitArrayKeyPrefix = []byte{0x02} // Prefix for missed block bit array
-	AddrPubkeyRelationKeyPrefix           = []byte{0x03} // Prefix for address-pubkey relation
-	RotatedConsKeyIndex                   = []byte{0x04} // prefix for rotated cons address to new cons address
-=======
 	ParamsKey                           = []byte{0x00} // Prefix for params key
 	ValidatorSigningInfoKeyPrefix       = []byte{0x01} // Prefix for signing info
-	ValidatorMissedBlockBitmapKeyPrefix = []byte{0x02} // Prefix for missed block bitmap
+	ValidatorMissedBlockBitmapKeyPrefix = []byte{0x02} // Prefix for missed block bit array
 	AddrPubkeyRelationKeyPrefix         = []byte{0x03} // Prefix for address-pubkey relation
->>>>>>> d94db7ef
+	RotatedConsKeyIndex                 = []byte{0x04} // prefix for rotated cons address to new cons address
 )
 
 // ValidatorSigningInfoKey - stored by *Consensus* address (not operator address)

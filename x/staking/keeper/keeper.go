--- conflicted
+++ resolved
@@ -116,11 +116,7 @@
 	// Params key: ParamsKeyPrefix | value: Params
 	Params collections.Item[types.Params]
 	// ValidatorConsensusKeyRotationRecordIndexKey: this key is used to restrict the validator next rotation within waiting (unbonding) period
-<<<<<<< HEAD
-	ValidatorConsensusKeyRotationRecordIndexKey collections.Map[collections.Pair[[]byte, time.Time], []byte]
-=======
 	ValidatorConsensusKeyRotationRecordIndexKey collections.KeySet[collections.Pair[[]byte, time.Time]]
->>>>>>> 4ee4046d
 	// ValidatorConsensusKeyRotationRecordQueue: this key is used to set the unbonding period time on each rotation
 	ValidatorConsensusKeyRotationRecordQueue collections.Map[time.Time, types.ValAddrsOfRotatedConsKeys]
 	// RotatedConsKeyMapIndex: prefix for rotated cons address to new cons address
@@ -263,18 +259,10 @@
 		Params: collections.NewItem(sb, types.ParamsKey, "params", codec.CollValue[types.Params](cdc)),
 
 		// key format is: 103 | valAddr | time
-<<<<<<< HEAD
-		ValidatorConsensusKeyRotationRecordIndexKey: collections.NewMap(
-			sb, types.ValidatorConsensusKeyRotationRecordIndexKey,
-			"cons_pub_rotation_index",
-			collections.PairKeyCodec(collections.BytesKey, sdk.TimeKey),
-			collections.BytesValue,
-=======
 		ValidatorConsensusKeyRotationRecordIndexKey: collections.NewKeySet(
 			sb, types.ValidatorConsensusKeyRotationRecordIndexKey,
 			"cons_pub_rotation_index",
 			collections.PairKeyCodec(collections.BytesKey, sdk.TimeKey),
->>>>>>> 4ee4046d
 		),
 
 		// key format is: 104 | time

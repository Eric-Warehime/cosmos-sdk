--- conflicted
+++ resolved
@@ -37,11 +37,7 @@
 		return nil, nil, fmt.Errorf("no bytes left to parse delegator address: %X", bz)
 	}
 
-<<<<<<< HEAD
-	del := bz[0:int(delAddrLen)]
-=======
 	del := bz[:int(delAddrLen)]
->>>>>>> e7715685
 	bz = bz[int(delAddrLen):] // remove the length byte of a delegator address
 	if len(bz) == 0 {
 		return nil, nil, fmt.Errorf("no bytes left to parse delegator address: %X", bz)

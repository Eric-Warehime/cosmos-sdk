## PENDING

BREAKING CHANGES

* Gaia REST API (`gaiacli advanced rest-server`)
    * [x/stake] Validator.Owner renamed to Validator.Operator

* Gaia CLI  (`gaiacli`)
    * [x/stake] Validator.Owner renamed to Validator.Operator
    * [cli] unsafe_reset_all, show_validator, and show_node_id have been renamed to unsafe-reset-all, show-validator, and show-node-id
    * [cli] \#1983 --print-response now defaults to true in commands that create and send a transaction
    * [cli] \#1983 you can now pass --pubkey or --address to gaiacli keys show to return a plaintext representation of the key's address or public key for use with other commands
    * [cli] \#2061 changed proposalID in governance REST endpoints to proposal-id
    * [cli] \#2014 `gaiacli advanced` no longer exists - to access `ibc`, `rest-server`, and `validator-set` commands use `gaiacli ibc`, `gaiacli rest-server`, and `gaiacli tendermint`, respectively

* Gaia
    * Make the transient store key use a distinct store key. [#2013](https://github.com/cosmos/cosmos-sdk/pull/2013)
    * [x/stake] \#1901 Validator type's Owner field renamed to Operator; Validator's GetOwner() renamed accordingly to comply with the SDK's Validator interface.
    * [x/stake, x/slashing] [#1305](https://github.com/cosmos/cosmos-sdk/issues/1305) - Rename "revoked" to "jailed"

* SDK
    * [core] \#1807 Switch from use of rational to decimal
    * [types] \#1901 Validator interface's GetOwner() renamed to GetOperator()
    * [types] \#2119 Parsed error messages and ABCI log errors to make them more human readable.

* Tendermint


FEATURES

* Gaia REST API (`gaiacli advanced rest-server`)
  * [lcd] Endpoints to query staking pool and params

* Gaia CLI  (`gaiacli`)
  * [cli] Cmds to query staking pool and params
  * [gov][cli] #2062 added `--proposal` flag to `submit-proposal` that allows a JSON file containing a proposal to be passed in

* Gaia

* SDK
  * [querier] added custom querier functionality, so ABCI query requests can be handled by keepers

* Tendermint


IMPROVEMENTS
<<<<<<< HEAD
* [baseapp] Allow any alphanumeric character in route
* [cli] Improve error messages for all txs when the account doesn't exist
* [tools] Remove `rm -rf vendor/` from `make get_vendor_deps`
* [x/auth] Recover ErrorOutOfGas panic in order to set sdk.Result attributes correctly
* [x/stake] Add revoked to human-readable validator
* [spec] \#967 Inflation and distribution specs drastically improved
* [tests] Add tests to example apps in docs
* [x/gov] Votes on a proposal can now be queried
* [x/bank] Unit tests are now table-driven
* [tests] Fixes ansible scripts to work with AWS too
* [tests] \#1806 CLI tests are now behind the build flag 'cli_test', so go test works on a new repo
* [x/gov] Initial governance parameters can now be set in the genesis file
* [x/stake] \#1815 Sped up the processing of `EditValidator` txs.
* [server] \#1930 Transactions indexer indexes all tags by default.
* [x/stake] \#2000 Added tests for new staking endpoints
* [x/stake] [#2023](https://github.com/cosmos/cosmos-sdk/pull/2023) Terminate iteration loop in `UpdateBondedValidators` and `UpdateBondedValidatorsFull` when the first revoked validator is encountered and perform a sanity check.
* [tools] Make get_vendor_deps deletes `.vendor-new` directories, in case scratch files are present.
* [tools] Improved terraform and ansible scripts for infrastructure deployment
* [tools] Added ansible script to enable process core dumps
=======

* Gaia REST API (`gaiacli advanced rest-server`)
    * [x/stake] \#2000 Added tests for new staking endpoints

* Gaia CLI  (`gaiacli`)
    * [cli] #2060 removed `--select` from `block` command

* Gaia
    * [x/stake] [#2023](https://github.com/cosmos/cosmos-sdk/pull/2023) Terminate iteration loop in `UpdateBondedValidators` and `UpdateBondedValidatorsFull` when the first revoked validator is encountered and perform a sanity check.
    * [x/auth] Signature verification's gas cost now accounts for pubkey type. [#2046](https://github.com/tendermint/tendermint/pull/2046)

* SDK
    * [tools] Make get_vendor_deps deletes `.vendor-new` directories, in case scratch files are present.
    * [cli] \#1632 Add integration tests to ensure `basecoind init && basecoind` start sequences run successfully for both `democoin` and `basecoin` examples.

* Tendermint

>>>>>>> 1024ccc4

BUG FIXES

* Gaia REST API (`gaiacli advanced rest-server`)

* Gaia CLI  (`gaiacli`)
    * [cli] \#1997 Handle panics gracefully when `gaiacli stake {delegation,unbond}` fail to unmarshal delegation.

* Gaia

* SDK
    * \#1988 Make us compile on OpenBSD (disable ledger) [#1988] (https://github.com/cosmos/cosmos-sdk/issues/1988)
    * \#2105 Fix DB Iterator leak, which may leak a go routine.

* Tendermint<|MERGE_RESOLUTION|>--- conflicted
+++ resolved
@@ -44,27 +44,8 @@
 
 
 IMPROVEMENTS
-<<<<<<< HEAD
-* [baseapp] Allow any alphanumeric character in route
-* [cli] Improve error messages for all txs when the account doesn't exist
-* [tools] Remove `rm -rf vendor/` from `make get_vendor_deps`
-* [x/auth] Recover ErrorOutOfGas panic in order to set sdk.Result attributes correctly
-* [x/stake] Add revoked to human-readable validator
-* [spec] \#967 Inflation and distribution specs drastically improved
-* [tests] Add tests to example apps in docs
-* [x/gov] Votes on a proposal can now be queried
-* [x/bank] Unit tests are now table-driven
-* [tests] Fixes ansible scripts to work with AWS too
-* [tests] \#1806 CLI tests are now behind the build flag 'cli_test', so go test works on a new repo
-* [x/gov] Initial governance parameters can now be set in the genesis file
-* [x/stake] \#1815 Sped up the processing of `EditValidator` txs.
-* [server] \#1930 Transactions indexer indexes all tags by default.
-* [x/stake] \#2000 Added tests for new staking endpoints
-* [x/stake] [#2023](https://github.com/cosmos/cosmos-sdk/pull/2023) Terminate iteration loop in `UpdateBondedValidators` and `UpdateBondedValidatorsFull` when the first revoked validator is encountered and perform a sanity check.
-* [tools] Make get_vendor_deps deletes `.vendor-new` directories, in case scratch files are present.
 * [tools] Improved terraform and ansible scripts for infrastructure deployment
 * [tools] Added ansible script to enable process core dumps
-=======
 
 * Gaia REST API (`gaiacli advanced rest-server`)
     * [x/stake] \#2000 Added tests for new staking endpoints
@@ -82,8 +63,6 @@
 
 * Tendermint
 
->>>>>>> 1024ccc4
-
 BUG FIXES
 
 * Gaia REST API (`gaiacli advanced rest-server`)

swagger: '2.0'
info:
<<<<<<< HEAD
  version: '1.0.1'
  title: Light client daemon to interface with Cosmos baseserver via REST
  description: Specification for the LCD provided by `gaiacli rest-server`

 
securityDefinitions:
  kms:
    type: basic

=======
  version: "1.1.0"
  title: Light client daemon to interface with full Gaia node via REST
  description: Specification for the LCD provided by `gaia rest-server`
  
>>>>>>> 34f64752
paths:
  /version:
    get:
      summary: Version of the light client daemon
      description: Get the version of the LCD running locally to compare against expected
      responses:
        200:
          description: Plaintext version i.e. "0.16.0-dev-26440095"
  /node_info:
    get:
      description: Only the node info. Block information can be queried via /block/latest
      summary: The propertied of the connected node
      produces:
        - application/json
      responses:
        200:
          description: Node status
<<<<<<< HEAD
          schema:
            type: object
            properties:
              pub_key:
                $ref: '#/definitions/PubKey'
              moniker:
                type: string
                example: 159.89.198.221
              network:
                type: string
                example: gaia-2
              remote_addr:
                type: string
              listen_addr:
                type: string
                example: 192.168.56.1:46656
              version:
                description: Tendermint version
                type: string
                example: 0.15.0
              other:
                description: more information on versions
                type: array
                items:
                  type: string
=======
          content:
            application/json:
              schema:
                type: object
                properties:
                  id:
                    description: ???
                    type: string
                  listen_addr:
                    type: string
                    example: 192.168.56.1:46656
                  network:
                    type: string
                    example: gaia-5000
                  version:
                    description: Tendermint version
                    type: string
                    example: 0.19.1
                  channels:
                    description: ???
                    type: string
                  pub_key:
                    $ref: '#/components/schemas/PubKey'
                  moniker:
                    type: string
                    example: 159.89.198.221
                  remote_addr:
                    type: string
                  other:
                    description: more information on versions and options for the node
                    type: array
>>>>>>> 34f64752
  /syncing:
    get:
      summary: Syncing state of node
      description: Get if the node is currently syning with other nodes
      responses:
        200:
          description: '"true" or "false"'
          
  /keys:
    get:
      summary: List of accounts stored locally
      produces:
        - application/json
      responses:
        200:
          description: Array of accounts
          schema:
            type: array
            items:
              $ref: '#/definitions/Account'
    post:
      summary: Create a new account locally
      consumes:
        - application/json
      parameters:
        - in: body
          name: account
          description: The account to create
          schema:
            type: object
            required:
              - name
              - password
              - seed
            properties:
              name:
                type: string
              password:
                type: string
              seed:
                type: string
      responses:
        200:
          description: Returns address of the account created
  /keys/seed:
    get:
      summary: Create a new seed to create a new account with
      produces:
        - application/json
      responses:
        200:
          description: 12 word Seed
          schema:
            type: string
  /keys/{name}:
    parameters:
      - in: path
        name: name
        description: Account name
        required: true
        type: string
    get:
      summary: Get a certain locally stored account
      produces:
        - application/json
      responses:
        200:
          description: Locally stored account
          schema:
            $ref: "#/definitions/Account"
        404:
          description: Account is not available
    put:
      summary: Update the password for this account in the KMS
      consumes:
        - application/json
      parameters:
      - in: body
        name: account
        description: The new and old password
        schema:
          type: object
          required:
            - new_password
            - old_password
          properties:
            new_password:
              type: string
            old_password:
              type: string
      responses:
        200:
          description: Updated password
        401:
          description: Password is wrong
        404:
          description: Account is not available
    delete:
      summary: Remove an account
      consumes:
        - application/json
      parameters:
      - in: body
        name: account
        description: The password of the account to remove from the KMS
        schema:
          type: object
          required:
            - password
          properties:
            password:
              type: string
      responses:
        200:
          description: Removed account
        401:
          description: Password is wrong
        404:
          description: Account is not available
# /accounts/send:
  #   post:
  #     summary: Send coins (build -> sign -> send)
  #     security:
  #       - sign: []
  #     requestBody:
  #       content:
  #         application/json:
  #           schema:
  #             type: object
  #             properties:
  #               fees:
  #                 $ref: "#/definitions/Coins"
  #               outputs:
  #                 type: array
  #                 items:
  #                   type: object
  #                   properties:
  #                     pub_key:
  #                       $ref: "#/definitions/PubKey"
  #                     amount:
  #                       type: array
  #                       items:
  #                         $ref: "#/definitions/Coins"
  #     responses:
  #       202:
  #         description: Tx was send and will probably be added to the next block
  #       400:
  #         description: The Tx was malformated
    
  /accounts/{address}:
    parameters:
      - in: path
        name: address
        description: Account address
        required: true
        type: string
    get:
      summary: Get the account balances
      produces:
        - application/json
      responses:
        200:
          description: Account balances
<<<<<<< HEAD
          schema:
            $ref: "#/definitions/Balance"
=======
          content:
            application/json:
              schema:
                type:
                  description: "???"
                  type: string
                value:
                  $ref: "#/components/schemas/Balance"
>>>>>>> 34f64752
        204:
          description: There is no data for the requested account. This is not a 404 as the account might exist, just does not hold data.
  /accounts/{address}/send:
    parameters:
      - in: path
        name: address
        description: Account address
        required: true
        type: string
    post:
      summary: Send coins (build -> sign -> send)
      security:
<<<<<<< HEAD
        - kms: []
      consumes:
        - application/json
      parameters:
      - in: body
        name: account
        description: The password of the account to remove from the KMS
        schema:
          type: object
          properties:
            name:
              type: string
            password:
              type: string
            amount:
              type: array
              items:
                $ref: "#/definitions/Coins"
            chain_id:
              type: string
            squence:
              type: number
=======
        - sign: []
      requestBody:
        content:
          application/json:
            schema:
              type: object
              properties:
                name:
                  description: Name of locally stored key
                  type: string
                password:
                  type: string
                amount:
                  type: array
                  items:
                    $ref: "#/components/schemas/Coins"
                chain_id:
                  description: Target chain
                  type: string
                src_chain_id:
                  type: string
                squence:
                  type: number
>>>>>>> 34f64752
      responses:
        202:
          description: Tx was send and will probably be added to the next block
        400:
          description: The Tx was malformated
<<<<<<< HEAD
  /accounts/{address}/nonce:
    parameters:
      - in: path
        name: address
        description: Account address
        required: true
        type: string
    get:
      summary: Get the nonce for a certain account
      responses:
        200:
          description: Plaintext nonce i.e. "4" defaults to "0"
=======
>>>>>>> 34f64752
  /blocks/latest:
    get:
      summary: Get the latest block
      produces:
        - application/json
      responses:
        200:
          description: The latest block
          schema:
            $ref: "#/definitions/Block"
  /blocks/{height}:
    parameters:
      - in: path
        name: height
        description: Block height
        required: true
        type: number
    get:
      summary: Get a block at a certain height
      produces:
        - application/json
      responses:
        200:
          description: The block at a specific height
          schema:
            $ref: "#/definitions/Block"
        404:
          description: Block at height is not available
  /validatorsets/latest:
    get:
      summary: Get the latest validator set
      produces:
        - application/json
      responses:
        200:
          description: The validator set at the latest block height
          schema:
            type: array
            items:
              $ref: "#/definitions/Delegate"
  /validatorsets/{height}:
    parameters:
      - in: path
        name: height
        description: Block height
        required: true
        type: number
    get:
      summary: Get a validator set a certain height
      produces:
        - application/json
      responses:
        200:
          description: The validator set at a specific block height
          schema:
            type: array
            items:
              $ref: "#/definitions/Delegate"
        404:
          description: Block at height not available
  # /txs:
  #   parameters:
  #     - in: query
  #       name: tag
  #       schema:
  #         type: string
  #         example: "coin.sender=EE5F3404034C524501629B56E0DDC38FAD651F04"
  #       required: true
  #     - in: query
  #       name: page
  #       description: Pagination page
  #       schema:
  #         type: number
  #         default: 0
  #     - in: query
  #       name: size
  #       description: Pagination size
  #       schema:
  #         type: number
  #         default: 50
  #   get:
  #     summary: Query Tx
  #     responses:
  #       200:
  #         description: All Tx matching the provided tags
  #         content:
  #           application/json:
  #             schema:
  #               type: array
  #               items:
  #                 $ref: "#/definitions/Tx"
  #       404:
  #         description: Pagination is out of bounds
  # /txs/sign:
  #   post:
  #     summary: Sign a Tx
  #     description: Sign a Tx providing locally stored account and according password
  #     security:
  #       - sign: []
  #     requestBody:
  #       content:
  #         application/json:
  #           schema:
  #             $ref: "#/definitions/TxBuild"
  #     responses:
  #       200:
  #         description: The signed Tx
  #         content:
  #           application/json:
  #             schema:
  #               $ref: "#/definitions/TxSigned"
  #       401:
  #         description: Account name and/or password where wrong
  # /txs/broadcast:
  #   post:
  #     summary: Send signed Tx
  #     requestBody:
  #       content:
  #         application/json:
  #           schema:
  #             $ref: "#/definitions/TxSigned"
  #     responses:
  #       202:
  #         description: Tx was send and will probably be added to the next block
  #       400:
  #         description: The Tx was malformated
  /txs/{hash}:
    parameters:
      - in: path
        name: hash
        description: Tx hash
        required: true
        type: string
    get:
      summary: Get a Tx by hash
      produces:
        - application/json
      responses:
        200:
          description: Tx with the provided hash
          schema:
            $ref: "#/definitions/Tx"
        404:
          description: Tx not available for provided hash
  # /delegates:
  #   parameters:
  #     - in: query
  #       name: delegator
  #       description: Query for all delegates a delegator has stake with
  #       schema:
  #         $ref: "#/definitions/Address"
  #   get:
  #     summary: Get a list of canidates/delegates/validators (optionally filtered by delegator)
  #     responses:
  #       200:
  #         description: List of delegates, filtered by provided delegator address
  #         content:
  #           application/json:
  #             schema:
  #               type: array
  #               items:
  #                 $ref: "#/definitions/Delegate"
  # /delegates/bond:
  #   post:
  #     summary: Bond atoms (build -> sign -> send)
  #     security:
  #       - sign: []
  #     requestBody:
  #       content:
  #         application/json:
  #           schema:
  #             type: array
  #             items:
  #               type: object
  #               properties:
  #                 amount:
  #                   $ref: "#/definitions/Coins"
  #                 pub_key:
  #                   $ref: "#/definitions/PubKey"
  #     responses:
  #       202:
  #         description: Tx was send and will probably be added to the next block
  #       400:
  #         description: The Tx was malformated
  # /delegates/unbond:
  #   post:
  #     summary: Unbond atoms (build -> sign -> send)
  #     security:
  #       - sign: []
  #     requestBody:
  #       content:
  #         application/json:
  #           schema:
  #             type: array
  #             items:
  #               type: object
  #               properties:
  #                 amount:
  #                   $ref: "#/definitions/Coins"
  #                 pub_key:
  #                   $ref: "#/definitions/PubKey"
  #     responses:
  #       202:
  #         description: Tx was send and will probably be added to the next block
  #       400:
  #         description: The Tx was malformated
  # /delegates/{pubkey}:
  #   parameters:
  #     - in: path
  #       name: pubkey
  #       description: Pubkey of a delegate
  #       required: true
  #       schema:
  #         type: string
  #         example: 81B11E717789600CC192B26F452A983DF13B985EE75ABD9DD9E68D7BA007A958
  #   get:
  #     summary: Get a certain canidate/delegate/validator
  #     responses:
  #       200:
  #         description: Delegate for specified pub_key
  #         content:
  #           application/json:
  #             schema:
  #               $ref: "#/definitions/Delegate"
  #       404:
  #         description: No delegate found for provided pub_key
  # /delegates/{pubkey}/bond:
  #   parameters:
  #     - in: path
  #       name: pubkey
  #       description: Pubkey of a delegate
  #       required: true
  #       schema:
  #         type: string
  #         example: 81B11E717789600CC192B26F452A983DF13B985EE75ABD9DD9E68D7BA007A958
  #   post:
  #     summary: Bond atoms (build -> sign -> send)
  #     security:
  #       - sign: []
  #     requestBody:
  #       content:
  #         application/json:
  #           schema:
  #             type: object
  #             properties:
  #               amount:
  #                 $ref: "#/definitions/Coins"
  #     responses:
  #       202:
  #         description: Tx was send and will probably be added to the next block
  #       400:
  #         description: The Tx was malformated
  # /delegates/{pubkey}/unbond:
  #   parameters:
  #     - in: path
  #       name: pubkey
  #       description: Pubkey of a delegate
  #       required: true
  #       schema:
  #         type: string
  #         example: 81B11E717789600CC192B26F452A983DF13B985EE75ABD9DD9E68D7BA007A958
  #   post:
  #     summary: Unbond atoms  (build -> sign -> send)
  #     security:
  #       - sign: []
  #     requestBody:
  #       content:
  #         application/json:
  #           schema:
  #             type: object
  #             properties:
  #               amount:
  #                 $ref: "#/definitions/Coins"
  #     responses:
  #       202:
  #         description: Tx was send and will probably be added to the next block
  #       400:
  #         description: The Tx was malformated
  
definitions:
  Address:
    type: string
    example: DF096FDE8D380FA5B2AD20DB2962C82DDEA1ED9B
  Coins:
    type: object
    properties:
      denom:
        type: string
        example: steak
      amount:
        type: number
        example: 50
  Hash:
    type: string
    example: EE5F3404034C524501629B56E0DDC38FAD651F04
  Tx:
    type: object
    properties:
      type:
        type: string
        enum:
          - stake/delegate
      data:
        type: object
  TxChain:
    type: object
    properties:
      type:
        type: string
        default: chain/tx
      data:
        type: object
        properties:
          chain_id:
            type: string
            example: gaia-2
          expires_at:
            type: number
            example: 0
          tx:
            type: object
            properties:
              type:
                type: string
                default: nonce
              data:
                type: object
                properties:
                  sequence:
                    type: number
                    example: 0
                  signers:
                    type: array
                    items:
                      type: object
                      properties:
                        chain:
                          type: string
                          example: ''
                        app:
                          type: string
                          default: sigs
                        addr:
                          $ref: "#/definitions/Address"
                  tx:
                    $ref: "#/definitions/Tx"
  TxBuild:
    type: object
    properties:
      type:
        type: string
        default: sigs/one
      data:
        type: object
        properties:
          tx:
            $ref: "#/definitions/Tx"
          signature:
            type: object
            properties:
              Sig:
                type: string
                default: ''
              Pubkey: 
                type: string
                default: ''
  TxSigned:
    type: object
    properties:
      type:
        type: string
        default: sigs/one
      data:
        type: object
        properties:
          tx:
            $ref: "#/definitions/Tx"
          signature:
            type: object
            properties:
              Sig:
                type: string
                example: 81B11E717789600CC192B26F452A983DF13B985EE75ABD9DD9E68D7BA007A958
              Pubkey:
                $ref: "#/definitions/PubKey"
  PubKey:
    type: object
    properties:
      type:
        type: string
        enum:
          - ed25519
      data:
        type: string
        example: 81B11E717789600CC192B26F452A983DF13B985EE75ABD9DD9E68D7BA007A958
  Account:
    type: object
    properties:
      name:
        type: string
        example: Main Account
      address:
        $ref: "#/definitions/Address"
      pub_key:
        $ref: "#/definitions/PubKey"
  Balance:
    type: object
    properties:
      height:
        type: number
        example: 123456
      coins:
        type: array
        items:
          $ref: "#/definitions/Coins"
      credit:
        type: array
        items:
          type: object
  BlockID:
    type: object
    properties:
      hash:
        $ref: "#/definitions/Hash"
      parts:
        type: object
        properties:
          total:
            type: number
            example: 0
          hash:
            $ref: "#/definitions/Hash"
  Block:
    type: object
    properties:
      header:
        type: object
        properties: 
          chain_id:
            type: string
            example: gaia-2
          height: 
            type: number
            example: 1
          time: 
            type: string
            example: '2017-12-30T05:53:09.287+01:00'
          num_txs: 
            type: number
            example: 0
          last_block_id:
            $ref: "#/definitions/BlockID"
          total_txs:
            type: number
            example: 35
          last_commit_hash:
            $ref: "#/definitions/Hash"
          data_hash:
            $ref: "#/definitions/Hash"
          validators_hash:
            $ref: "#/definitions/Hash"
          consensus_hash:
            $ref: "#/definitions/Hash"
          app_hash:
            $ref: "#/definitions/Hash"
          last_results_hash:
            $ref: "#/definitions/Hash"
          evidence_hash:
            $ref: "#/definitions/Hash"
      txs:
        type: array
        items:
          $ref: "#/definitions/Tx"
      evidence:
        type: array
        items:
          type: object
      last_commit:
        type: object
        properties:
          blockID:
            $ref: "#/definitions/BlockID"
          precommits:
            type: array
            items:
              type: object
<<<<<<< HEAD
  Delegate:
    type: object
    properties:
      pub_key:
        $ref: "#/definitions/PubKey"
      power:
        type: number
        example: 1000
      name:
        type: string
        example: "159.89.3.34"
# Added by API Auto Mocking Plugin
host: virtserver.swaggerhub.com
basePath: /faboweb1/Cosmos-LCD-2/1.0.0
schemes:
 - https
=======
              properties:
                Sig:
                  type: string
                  example: 81B11E717789600CC192B26F452A983DF13B985EE75ABD9DD9E68D7BA007A958
                Pubkey:
                  $ref: "#/components/schemas/PubKey"
    PubKey:
      type: object
      properties:
        type:
          type: string
          enum:
            - ed25519
        data:
          type: string
          example: 81B11E717789600CC192B26F452A983DF13B985EE75ABD9DD9E68D7BA007A958
    Account:
      type: object
      properties:
        name:
          type: string
          example: Main Account
        address:
          $ref: "#/components/schemas/Address"
        pub_key:
          $ref: "#/components/schemas/PubKey"
    Balance:
      type: object
      properties:
        address:
          type: string
        coins:
          type: array
          items:
            $ref: "#/components/schemas/Coins"
        public_key:
          $ref: "#/components/schemas/PubKey"
        sequence:
          type: number
    BlockID:
      type: object
      properties:
        hash:
          $ref: "#/components/schemas/Hash"
        parts:
          type: object
          properties:
            total:
              type: number
              example: 0
            hash:
              $ref: "#/components/schemas/Hash"
    Block:
      type: object
      properties:
        header:
          type: object
          properties: 
            chain_id:
              type: string
              example: gaia-2
            height: 
              type: number
              example: 1
            time: 
              type: string
              example: '2017-12-30T05:53:09.287+01:00'
            num_txs: 
              type: number
              example: 0
            last_block_id:
              $ref: "#/components/schemas/BlockID"
            total_txs:
              type: number
              example: 35
            last_commit_hash:
              $ref: "#/components/schemas/Hash"
            data_hash:
              $ref: "#/components/schemas/Hash"
            validators_hash:
              $ref: "#/components/schemas/Hash"
            consensus_hash:
              $ref: "#/components/schemas/Hash"
            app_hash:
              $ref: "#/components/schemas/Hash"
            last_results_hash:
              $ref: "#/components/schemas/Hash"
            evidence_hash:
              $ref: "#/components/schemas/Hash"
        txs:
          type: array
          items:
            $ref: "#/components/schemas/Tx"
        evidence:
          type: array
        last_commit:
          type: object
          properties:
            blockID:
              $ref: "#/components/schemas/BlockID"
            precommits:
              type: array
    Delegate:
      type: object
      properties:
        pub_key:
          $ref: "#/components/schemas/PubKey"
        power:
          type: number
          example: 1000
        name:
          type: string
          example: "159.89.3.34"
        

  securitySchemes:
    sign:
      type: http
      scheme: basic
>>>>>>> 34f64752
<|MERGE_RESOLUTION|>--- conflicted
+++ resolved
@@ -1,7 +1,6 @@
 swagger: '2.0'
 info:
-<<<<<<< HEAD
-  version: '1.0.1'
+  version: '1.1.0'
   title: Light client daemon to interface with Cosmos baseserver via REST
   description: Specification for the LCD provided by `gaiacli rest-server`
 
@@ -10,12 +9,6 @@
   kms:
     type: basic
 
-=======
-  version: "1.1.0"
-  title: Light client daemon to interface with full Gaia node via REST
-  description: Specification for the LCD provided by `gaia rest-server`
-  
->>>>>>> 34f64752
 paths:
   /version:
     get:
@@ -23,7 +16,7 @@
       description: Get the version of the LCD running locally to compare against expected
       responses:
         200:
-          description: Plaintext version i.e. "0.16.0-dev-26440095"
+          description: Plaintext version i.e. "v0.5.0"
   /node_info:
     get:
       description: Only the node info. Block information can be queried via /block/latest
@@ -33,7 +26,6 @@
       responses:
         200:
           description: Node status
-<<<<<<< HEAD
           schema:
             type: object
             properties:
@@ -59,39 +51,6 @@
                 type: array
                 items:
                   type: string
-=======
-          content:
-            application/json:
-              schema:
-                type: object
-                properties:
-                  id:
-                    description: ???
-                    type: string
-                  listen_addr:
-                    type: string
-                    example: 192.168.56.1:46656
-                  network:
-                    type: string
-                    example: gaia-5000
-                  version:
-                    description: Tendermint version
-                    type: string
-                    example: 0.19.1
-                  channels:
-                    description: ???
-                    type: string
-                  pub_key:
-                    $ref: '#/components/schemas/PubKey'
-                  moniker:
-                    type: string
-                    example: 159.89.198.221
-                  remote_addr:
-                    type: string
-                  other:
-                    description: more information on versions and options for the node
-                    type: array
->>>>>>> 34f64752
   /syncing:
     get:
       summary: Syncing state of node
@@ -255,19 +214,8 @@
       responses:
         200:
           description: Account balances
-<<<<<<< HEAD
           schema:
             $ref: "#/definitions/Balance"
-=======
-          content:
-            application/json:
-              schema:
-                type:
-                  description: "???"
-                  type: string
-                value:
-                  $ref: "#/components/schemas/Balance"
->>>>>>> 34f64752
         204:
           description: There is no data for the requested account. This is not a 404 as the account might exist, just does not hold data.
   /accounts/{address}/send:
@@ -280,7 +228,6 @@
     post:
       summary: Send coins (build -> sign -> send)
       security:
-<<<<<<< HEAD
         - kms: []
       consumes:
         - application/json
@@ -303,37 +250,11 @@
               type: string
             squence:
               type: number
-=======
-        - sign: []
-      requestBody:
-        content:
-          application/json:
-            schema:
-              type: object
-              properties:
-                name:
-                  description: Name of locally stored key
-                  type: string
-                password:
-                  type: string
-                amount:
-                  type: array
-                  items:
-                    $ref: "#/components/schemas/Coins"
-                chain_id:
-                  description: Target chain
-                  type: string
-                src_chain_id:
-                  type: string
-                squence:
-                  type: number
->>>>>>> 34f64752
       responses:
         202:
           description: Tx was send and will probably be added to the next block
         400:
           description: The Tx was malformated
-<<<<<<< HEAD
   /accounts/{address}/nonce:
     parameters:
       - in: path
@@ -346,8 +267,6 @@
       responses:
         200:
           description: Plaintext nonce i.e. "4" defaults to "0"
-=======
->>>>>>> 34f64752
   /blocks/latest:
     get:
       summary: Get the latest block
@@ -834,7 +753,6 @@
             type: array
             items:
               type: object
-<<<<<<< HEAD
   Delegate:
     type: object
     properties:
@@ -850,125 +768,4 @@
 host: virtserver.swaggerhub.com
 basePath: /faboweb1/Cosmos-LCD-2/1.0.0
 schemes:
- - https
-=======
-              properties:
-                Sig:
-                  type: string
-                  example: 81B11E717789600CC192B26F452A983DF13B985EE75ABD9DD9E68D7BA007A958
-                Pubkey:
-                  $ref: "#/components/schemas/PubKey"
-    PubKey:
-      type: object
-      properties:
-        type:
-          type: string
-          enum:
-            - ed25519
-        data:
-          type: string
-          example: 81B11E717789600CC192B26F452A983DF13B985EE75ABD9DD9E68D7BA007A958
-    Account:
-      type: object
-      properties:
-        name:
-          type: string
-          example: Main Account
-        address:
-          $ref: "#/components/schemas/Address"
-        pub_key:
-          $ref: "#/components/schemas/PubKey"
-    Balance:
-      type: object
-      properties:
-        address:
-          type: string
-        coins:
-          type: array
-          items:
-            $ref: "#/components/schemas/Coins"
-        public_key:
-          $ref: "#/components/schemas/PubKey"
-        sequence:
-          type: number
-    BlockID:
-      type: object
-      properties:
-        hash:
-          $ref: "#/components/schemas/Hash"
-        parts:
-          type: object
-          properties:
-            total:
-              type: number
-              example: 0
-            hash:
-              $ref: "#/components/schemas/Hash"
-    Block:
-      type: object
-      properties:
-        header:
-          type: object
-          properties: 
-            chain_id:
-              type: string
-              example: gaia-2
-            height: 
-              type: number
-              example: 1
-            time: 
-              type: string
-              example: '2017-12-30T05:53:09.287+01:00'
-            num_txs: 
-              type: number
-              example: 0
-            last_block_id:
-              $ref: "#/components/schemas/BlockID"
-            total_txs:
-              type: number
-              example: 35
-            last_commit_hash:
-              $ref: "#/components/schemas/Hash"
-            data_hash:
-              $ref: "#/components/schemas/Hash"
-            validators_hash:
-              $ref: "#/components/schemas/Hash"
-            consensus_hash:
-              $ref: "#/components/schemas/Hash"
-            app_hash:
-              $ref: "#/components/schemas/Hash"
-            last_results_hash:
-              $ref: "#/components/schemas/Hash"
-            evidence_hash:
-              $ref: "#/components/schemas/Hash"
-        txs:
-          type: array
-          items:
-            $ref: "#/components/schemas/Tx"
-        evidence:
-          type: array
-        last_commit:
-          type: object
-          properties:
-            blockID:
-              $ref: "#/components/schemas/BlockID"
-            precommits:
-              type: array
-    Delegate:
-      type: object
-      properties:
-        pub_key:
-          $ref: "#/components/schemas/PubKey"
-        power:
-          type: number
-          example: 1000
-        name:
-          type: string
-          example: "159.89.3.34"
-        
-
-  securitySchemes:
-    sign:
-      type: http
-      scheme: basic
->>>>>>> 34f64752
+ - https
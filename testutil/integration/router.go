--- conflicted
+++ resolved
@@ -4,12 +4,13 @@
 	"context"
 	"fmt"
 
+	cmtabcitypes "github.com/cometbft/cometbft/abci/types"
+	cmtproto "github.com/cometbft/cometbft/proto/tendermint/types"
+
 	"cosmossdk.io/log"
 	"cosmossdk.io/store"
 	"cosmossdk.io/store/metrics"
 	storetypes "cosmossdk.io/store/types"
-	cmtabcitypes "github.com/cometbft/cometbft/abci/types"
-	cmtproto "github.com/cometbft/cometbft/proto/tendermint/types"
 	dbm "github.com/cosmos/cosmos-db"
 
 	"github.com/cosmos/cosmos-sdk/baseapp"
@@ -37,8 +38,7 @@
 	queryHelper   *baseapp.QueryServiceTestHelper
 }
 
-// NewIntegrationApp creates an application for testing purposes. This application
-// is able to route messages to their respective handlers.
+// NewIntegrationApp creates an application for testing purposes. This application is able to route messages to their respective handlers.
 func NewIntegrationApp(
 	sdkCtx sdk.Context,
 	logger log.Logger,
@@ -88,21 +88,16 @@
 		if err := bApp.LoadLatestVersion(); err != nil {
 			panic(fmt.Errorf("failed to load application version from store: %w", err))
 		}
-		bApp.InitChain(cmtabcitypes.RequestInitChain{ChainId: appName, ConsensusParams: simtestutil.DefaultConsensusParams})
+		bApp.InitChain(context.Background(), &cmtabcitypes.RequestInitChain{ChainId: appName, ConsensusParams: simtestutil.DefaultConsensusParams})
 
 	} else {
 		if err := bApp.LoadLatestVersion(); err != nil {
 			panic(fmt.Errorf("failed to load application version from store: %w", err))
 		}
-		bApp.InitChain(cmtabcitypes.RequestInitChain{ChainId: appName})
+		bApp.InitChain(context.Background(), &cmtabcitypes.RequestInitChain{ChainId: appName})
 	}
 
-<<<<<<< HEAD
-	bApp.InitChain(context.Background(), &cmtabcitypes.RequestInitChain{ChainId: appName})
 	bApp.Commit(context.TODO(), &cmtabcitypes.RequestCommit{})
-=======
-	bApp.Commit()
->>>>>>> 384f012f
 
 	ctx := sdkCtx.WithBlockHeader(cmtproto.Header{ChainID: appName}).WithIsCheckTx(true)
 
@@ -135,10 +130,8 @@
 	if cfg.AutomaticBeginEndBlock {
 		height := app.LastBlockHeight() + 1
 		ctx := app.ctx.WithBlockHeight(height).WithChainID(appName)
-
 		app.logger.Info("Running BeginBlock", "height", height)
 		app.moduleManager.BeginBlock(ctx)
-
 		defer func() {
 			app.logger.Info("Running EndBlock", "height", height)
 			app.moduleManager.EndBlock(ctx)
@@ -170,7 +163,7 @@
 	return response, nil
 }
 
-// Context returns the application context. It can be unwrapped to a sdk.Context,
+// Context returns the application context. It can be unwraped to a sdk.Context,
 // with the sdk.UnwrapSDKContext function.
 func (app *App) Context() context.Context {
 	return app.ctx
@@ -186,11 +179,9 @@
 func CreateMultiStore(keys map[string]*storetypes.KVStoreKey, logger log.Logger) storetypes.CommitMultiStore {
 	db := dbm.NewMemDB()
 	cms := store.NewCommitMultiStore(db, logger, metrics.NewNoOpMetrics())
-
 	for key := range keys {
 		cms.MountStoreWithDB(keys[key], storetypes.StoreTypeIAVL, db)
 	}
-
 	_ = cms.LoadLatestVersion()
 	return cms
 }
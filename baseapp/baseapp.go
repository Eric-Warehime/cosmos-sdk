--- conflicted
+++ resolved
@@ -1032,143 +1032,9 @@
 	}
 
 	return tx, nil
-<<<<<<< HEAD
-=======
-}
-
-type (
-	// ProposalTxVerifier defines the interface that is implemented by BaseApp,
-	// that any custom ABCI PrepareProposal and ProcessProposal handler can use
-	// to verify a transaction.
-	ProposalTxVerifier interface {
-		PrepareProposalVerifyTx(tx sdk.Tx) ([]byte, error)
-		ProcessProposalVerifyTx(txBz []byte) (sdk.Tx, error)
-	}
-
-	// DefaultProposalHandler defines the default ABCI PrepareProposal and
-	// ProcessProposal handlers.
-	DefaultProposalHandler struct {
-		mempool    mempool.Mempool
-		txVerifier ProposalTxVerifier
-	}
-)
-
-func NewDefaultProposalHandler(mp mempool.Mempool, txVerifier ProposalTxVerifier) DefaultProposalHandler {
-	return DefaultProposalHandler{
-		mempool:    mp,
-		txVerifier: txVerifier,
-	}
-}
-
-// PrepareProposalHandler returns the default implementation for processing an
-// ABCI proposal. The application's mempool is enumerated and all valid
-// transactions are added to the proposal. Transactions are valid if they:
-//
-// 1) Successfully encode to bytes.
-// 2) Are valid (i.e. pass runTx, AnteHandler only).
-//
-// Enumeration is halted once RequestPrepareProposal.MaxBytes of transactions is
-// reached or the mempool is exhausted.
-//
-// Note:
-//
-// - Step (2) is identical to the validation step performed in
-// DefaultProcessProposal. It is very important that the same validation logic
-// is used in both steps, and applications must ensure that this is the case in
-// non-default handlers.
-//
-// - If no mempool is set or if the mempool is a no-op mempool, the transactions
-// requested from CometBFT will simply be returned, which, by default, are in
-// FIFO order.
-func (h DefaultProposalHandler) PrepareProposalHandler() sdk.PrepareProposalHandler {
-	return func(ctx sdk.Context, req abci.RequestPrepareProposal) abci.ResponsePrepareProposal {
-		// If the mempool is nil or a no-op mempool, we simply return the transactions
-		// requested from CometBFT, which, by default, should be in FIFO order.
-		_, isNoOp := h.mempool.(mempool.NoOpMempool)
-		if h.mempool == nil || isNoOp {
-			return abci.ResponsePrepareProposal{Txs: req.Txs}
-		}
-
-		var (
-			selectedTxs  [][]byte
-			totalTxBytes int64
-		)
-
-		iterator := h.mempool.Select(ctx, req.Txs)
-
-		for iterator != nil {
-			memTx := iterator.Tx()
-
-			// NOTE: Since transaction verification was already executed in CheckTx,
-			// which calls mempool.Insert, in theory everything in the pool should be
-			// valid. But some mempool implementations may insert invalid txs, so we
-			// check again.
-			bz, err := h.txVerifier.PrepareProposalVerifyTx(memTx)
-			if err != nil {
-				err := h.mempool.Remove(memTx)
-				if err != nil && !errors.Is(err, mempool.ErrTxNotFound) {
-					panic(err)
-				}
-			} else {
-				txSize := int64(len(bz))
-				if totalTxBytes += txSize; totalTxBytes <= req.MaxTxBytes {
-					selectedTxs = append(selectedTxs, bz)
-				} else {
-					// We've reached capacity per req.MaxTxBytes so we cannot select any
-					// more transactions.
-					break
-				}
-			}
-
-			iterator = iterator.Next()
-		}
-
-		return abci.ResponsePrepareProposal{Txs: selectedTxs}
-	}
-}
-
-// ProcessProposalHandler returns the default implementation for processing an
-// ABCI proposal. Every transaction in the proposal must pass 2 conditions:
-//
-// 1. The transaction bytes must decode to a valid transaction.
-// 2. The transaction must be valid (i.e. pass runTx, AnteHandler only)
-//
-// If any transaction fails to pass either condition, the proposal is rejected.
-// Note that step (2) is identical to the validation step performed in
-// DefaultPrepareProposal. It is very important that the same validation logic
-// is used in both steps, and applications must ensure that this is the case in
-// non-default handlers.
-func (h DefaultProposalHandler) ProcessProposalHandler() sdk.ProcessProposalHandler {
-	return func(ctx sdk.Context, req abci.RequestProcessProposal) abci.ResponseProcessProposal {
-		for _, txBytes := range req.Txs {
-			_, err := h.txVerifier.ProcessProposalVerifyTx(txBytes)
-			if err != nil {
-				return abci.ResponseProcessProposal{Status: abci.ResponseProcessProposal_REJECT}
-			}
-		}
-
-		return abci.ResponseProcessProposal{Status: abci.ResponseProcessProposal_ACCEPT}
-	}
-}
-
-// NoOpPrepareProposal defines a no-op PrepareProposal handler. It will always
-// return the transactions sent by the client's request.
-func NoOpPrepareProposal() sdk.PrepareProposalHandler {
-	return func(_ sdk.Context, req abci.RequestPrepareProposal) abci.ResponsePrepareProposal {
-		return abci.ResponsePrepareProposal{Txs: req.Txs}
-	}
-}
-
-// NoOpProcessProposal defines a no-op ProcessProposal Handler. It will always
-// return ACCEPT.
-func NoOpProcessProposal() sdk.ProcessProposalHandler {
-	return func(_ sdk.Context, _ abci.RequestProcessProposal) abci.ResponseProcessProposal {
-		return abci.ResponseProcessProposal{Status: abci.ResponseProcessProposal_ACCEPT}
-	}
 }
 
 // Close is called in start cmd to gracefully cleanup resources.
 func (app *BaseApp) Close() error {
 	return nil
->>>>>>> 5e003e65
 }
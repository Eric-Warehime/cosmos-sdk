--- conflicted
+++ resolved
@@ -17,7 +17,7 @@
   branch = "master"
   name = "github.com/cosmos/bech32cosmos"
   packages = ["go"]
-  revision = "efca97cd8c0852c44d96dfdcc70565c306eddff0"
+  revision = "c12e4b6ed52acc1d35fea49acec35f980914dc95"
 
 [[projects]]
   name = "github.com/davecgh/go-spew"
@@ -461,10 +461,6 @@
 [solve-meta]
   analyzer-name = "dep"
   analyzer-version = 1
-<<<<<<< HEAD
-  inputs-digest = "473825a42fdba2832156190a00251b6f06aa6f039e5931ec00219b1b7004a89e"
-=======
-  inputs-digest = "f0c6224dc5f30c1a7dea716d619665831ea0932b0eb9afc6ac897dbc459134fa"
->>>>>>> b0e5b8cc
+  inputs-digest = "04b888e63be8b6999da76f98c44c12a21920b12186378957d6b874270f300aaf"
   solver-name = "gps-cdcl"
   solver-version = 1
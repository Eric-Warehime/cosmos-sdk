--- conflicted
+++ resolved
@@ -18,12 +18,12 @@
 	slashing "github.com/cosmos/cosmos-sdk/x/slashing/client/rest"
 	stake "github.com/cosmos/cosmos-sdk/x/stake/client/rest"
 	"github.com/gorilla/mux"
-	"github.com/rakyll/statik/fs"
 	"github.com/spf13/cobra"
 	"github.com/spf13/viper"
 	cmn "github.com/tendermint/tendermint/libs/common"
 	"github.com/tendermint/tendermint/libs/log"
 	tmserver "github.com/tendermint/tendermint/rpc/lib/server"
+	"github.com/rakyll/statik/fs"
 )
 
 const (
@@ -152,42 +152,71 @@
 	return r
 }
 
-<<<<<<< HEAD
 // ServeLiteCommand will generate a long-running rest server for gaia-lite
-func ServeLiteCommand(cdc *wire.Codec) *cobra.Command {
-	flagListenAddr := "laddr"
-	flagCORS := "cors"
-	flagMaxOpenConnections := "max-open"
-
+func ServeLiteCommand(cdc *codec.Codec) *cobra.Command {
 	cmd := &cobra.Command{
 		Use:   "lite-server",
-		Short: "Start Gaia-lite server daemon, a local REST server with swagger-ui, default url: http://localhost:1317/swagger-ui/",
-		RunE: func(cmd *cobra.Command, args []string) error {
+		Short: "Start Gaia-lite (light-client daemon), a local REST server with swagger-ui, default url: http://localhost:1317/swagger-ui/",
+		RunE: func(cmd *cobra.Command, args []string) (err error) {
 			listenAddr := viper.GetString(flagListenAddr)
-			router := createLiteHandler(cdc)
-
-			statikFS, err := fs.New()
-			if err != nil {
-				panic(err)
+			handler := createLiteHandler(cdc)
+			logger := log.NewTMLogger(log.NewSyncWriter(os.Stdout)).With("module", "gaia-lite")
+			maxOpen := viper.GetInt(flagMaxOpenConnections)
+			sslHosts := viper.GetString(flagSSLHosts)
+			certFile := viper.GetString(flagSSLCertFile)
+			keyFile := viper.GetString(flagSSLKeyFile)
+			cleanupFunc := func() {}
+
+			var listener net.Listener
+			var fingerprint string
+			if viper.GetBool(flagInsecure) {
+				listener, err = tmserver.StartHTTPServer(
+					listenAddr, handler, logger,
+					tmserver.Config{MaxOpenConnections: maxOpen},
+				)
+				if err != nil {
+					return
+				}
+			} else {
+				if certFile != "" {
+					// validateCertKeyFiles() is needed to work around tendermint/tendermint#2460
+					err = validateCertKeyFiles(certFile, keyFile)
+					if err != nil {
+						return err
+					}
+					//  cert/key pair is provided, read the fingerprint
+					fingerprint, err = fingerprintFromFile(certFile)
+					if err != nil {
+						return err
+					}
+				} else {
+					// if certificate is not supplied, generate a self-signed one
+					certFile, keyFile, fingerprint, err = genCertKeyFilesAndReturnFingerprint(sslHosts)
+					if err != nil {
+						return err
+					}
+					cleanupFunc = func() {
+						os.Remove(certFile)
+						os.Remove(keyFile)
+					}
+					defer cleanupFunc()
+				}
+				listener, err = tmserver.StartHTTPAndTLSServer(
+					listenAddr, handler,
+					certFile, keyFile,
+					logger,
+					tmserver.Config{MaxOpenConnections: maxOpen},
+				)
+				if err != nil {
+					return
+				}
+				logger.Info(fingerprint)
 			}
-			staticServer := http.FileServer(statikFS)
-			router.PathPrefix("/swagger-ui/").Handler(http.StripPrefix("/swagger-ui/", staticServer))
-
-			logger := log.NewTMLogger(log.NewSyncWriter(os.Stdout)).With("module", "lite-server")
-			maxOpen := viper.GetInt(flagMaxOpenConnections)
-
-			listener, err := tmserver.StartHTTPServer(
-				listenAddr, router, logger,
-				tmserver.Config{MaxOpenConnections: maxOpen},
-			)
-			if err != nil {
-				return err
-			}
-
-			logger.Info("Gaia-lite server started")
+			logger.Info("Gaia-lite REST server started")
 
 			// wait forever and cleanup
 			cmn.TrapSignal(func() {
+				defer cleanupFunc()
 				err := listener.Close()
 				logger.Error("error closing listener", "err", err)
 			})
@@ -197,16 +226,20 @@
 	}
 
 	cmd.Flags().String(flagListenAddr, "tcp://localhost:1317", "The address for the server to listen on")
+	cmd.Flags().Bool(flagInsecure, false, "Do not set up SSL/TLS layer")
+	cmd.Flags().String(flagSSLHosts, "", "Comma-separated hostnames and IPs to generate a certificate for")
+	cmd.Flags().String(flagSSLCertFile, "", "Path to a SSL certificate file. If not supplied, a self-signed certificate will be generated.")
+	cmd.Flags().String(flagSSLKeyFile, "", "Path to a key file; ignored if a certificate file is not supplied.")
 	cmd.Flags().String(flagCORS, "", "Set the domains that can make CORS requests (* for all)")
-	cmd.Flags().String(client.FlagChainID, "", "The chain ID to connect to")
+	cmd.Flags().String(client.FlagChainID, "", "Chain ID of Tendermint node")
 	cmd.Flags().String(client.FlagNode, "tcp://localhost:26657", "Address of the node to connect to")
 	cmd.Flags().Int(flagMaxOpenConnections, 1000, "The number of maximum open connections")
-	cmd.Flags().Bool(client.FlagTrustNode, false, "Whether trust connected full node")
+	cmd.Flags().Bool(client.FlagTrustNode, false, "Trust connected full node (don't verify proofs for responses)")
 
 	return cmd
 }
 
-func createLiteHandler(cdc *wire.Codec) *mux.Router {
+func createLiteHandler(cdc *codec.Codec) *mux.Router {
 	r := mux.NewRouter()
 
 	kb, err := keys.GetKeyBase() //XXX
@@ -214,15 +247,31 @@
 		panic(err)
 	}
 
+	statikFS, err := fs.New()
+	if err != nil {
+		panic(err)
+	}
+	staticServer := http.FileServer(statikFS)
+	r.PathPrefix("/swagger-ui/").Handler(http.StripPrefix("/swagger-ui/", staticServer))
+
 	cliCtx := context.NewCLIContext().WithCodec(cdc).WithLogger(os.Stdout)
 
+	// TODO: make more functional? aka r = keys.RegisterRoutes(r)
 	r.HandleFunc("/version", CLIVersionRequestHandler).Methods("GET")
 	r.HandleFunc("/node_version", NodeVersionRequestHandler(cliCtx)).Methods("GET")
 
-	bank.RegisterLiteRoutes(cliCtx, r, cdc, kb)
+	keys.RegisterRoutes(r)
+	rpc.RegisterRoutes(cliCtx, r)
+	tx.RegisterRoutes(cliCtx, r, cdc)
+	auth.RegisterRoutes(cliCtx, r, cdc, "acc")
+	bank.RegisterRoutes(cliCtx, r, cdc, kb)
+	stake.RegisterRoutes(cliCtx, r, cdc, kb)
+	slashing.RegisterRoutes(cliCtx, r, cdc, kb)
+	gov.RegisterRoutes(cliCtx, r, cdc)
 
 	return r
-=======
+}
+
 func validateCertKeyFiles(certFile, keyFile string) error {
 	if keyFile == "" {
 		return errors.New("a key file is required")
@@ -234,5 +283,4 @@
 		return err
 	}
 	return nil
->>>>>>> 6835adb4
 }